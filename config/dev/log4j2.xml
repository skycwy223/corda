<?xml version="1.0" encoding="UTF-8"?>
<Configuration status="info">

    <Properties>
        <Property name="log-path">logs</Property>
        <Property name="log-name">node-${hostName}</Property>
        <Property name="archive">${sys:log-path}/archive</Property>
        <Property name="consoleLogLevel">error</Property>
        <Property name="defaultLogLevel">info</Property>
    </Properties>

    <ThresholdFilter level="trace"/>

    <Appenders>
        <Console name="Console-Appender" target="SYSTEM_OUT">
<<<<<<< HEAD
            <PatternLayout pattern="%highlight{%level{length=1} %d{HH:mm:ssZ} [%t] %c{2}.%M - %msg%n}{INFO=white,WARN=red,FATAL=bright red}" />
=======
            <PatternLayout pattern="%highlight{%level{length=1} %date{HH:mm:ss} [%t] %c{2}.%method - %msg%n}{INFO=white,WARN=red,FATAL=bright red}" />
>>>>>>> 92c238b2
        </Console>

        <!-- Required for printBasicInfo -->
        <Console name="Console-Appender-Println" target="SYSTEM_OUT">
            <PatternLayout pattern="%msg%n" />
        </Console>

        <!-- Will generate up to 10 log files for a given day. During every rollover it will delete
             those that are older than 60 days, but keep the most recent 10 GB -->
        <RollingFile name="RollingFile-Appender"
                     fileName="${sys:log-path}/${log-name}.log"
                     filePattern="${archive}/${log-name}.%date{yyyy-MM-dd}-%i.log.gz">

<<<<<<< HEAD
            <PatternLayout pattern="[%-5level] %d{ISO8601}{UTC}Z [%t] %c{2}.%M - %msg%n"/>
=======
            <PatternLayout pattern="[%-5level] %date{ISO8601}{GMT+0} [%t] %c{2}.%method - %msg%n"/>
>>>>>>> 92c238b2

            <Policies>
                <TimeBasedTriggeringPolicy/>
                <SizeBasedTriggeringPolicy size="10MB"/>
            </Policies>

            <DefaultRolloverStrategy min="1" max="10">
                <Delete basePath="${archive}" maxDepth="1">
                    <IfFileName glob="${log-name}*.log.gz"/>
                    <IfLastModified age="60d">
                        <IfAny>
                            <IfAccumulatedFileSize exceeds="10 GB"/>
                        </IfAny>
                    </IfLastModified>
                </Delete>
            </DefaultRolloverStrategy>

        </RollingFile>
    </Appenders>

    <Loggers>
        <Root level="${sys:defaultLogLevel}">
            <AppenderRef ref="Console-Appender" level="${sys:consoleLogLevel}"/>
            <AppenderRef ref="RollingFile-Appender" />
        </Root>
        <Logger name="BasicInfo" additivity="false">
            <AppenderRef ref="Console-Appender-Println"/>
            <AppenderRef ref="RollingFile-Appender" />
        </Logger>
        <Logger name="org.apache.activemq.artemis.core.server" level="error" additivity="false">
            <AppenderRef ref="RollingFile-Appender"/>
        </Logger>
    </Loggers>
</Configuration><|MERGE_RESOLUTION|>--- conflicted
+++ resolved
@@ -13,11 +13,7 @@
 
     <Appenders>
         <Console name="Console-Appender" target="SYSTEM_OUT">
-<<<<<<< HEAD
-            <PatternLayout pattern="%highlight{%level{length=1} %d{HH:mm:ssZ} [%t] %c{2}.%M - %msg%n}{INFO=white,WARN=red,FATAL=bright red}" />
-=======
-            <PatternLayout pattern="%highlight{%level{length=1} %date{HH:mm:ss} [%t] %c{2}.%method - %msg%n}{INFO=white,WARN=red,FATAL=bright red}" />
->>>>>>> 92c238b2
+            <PatternLayout pattern="%highlight{%level{length=1} %date{HH:mm:ssZ} [%t] %c{2}.%method - %msg%n}{INFO=white,WARN=red,FATAL=bright red}" />
         </Console>
 
         <!-- Required for printBasicInfo -->
@@ -31,11 +27,7 @@
                      fileName="${sys:log-path}/${log-name}.log"
                      filePattern="${archive}/${log-name}.%date{yyyy-MM-dd}-%i.log.gz">
 
-<<<<<<< HEAD
-            <PatternLayout pattern="[%-5level] %d{ISO8601}{UTC}Z [%t] %c{2}.%M - %msg%n"/>
-=======
-            <PatternLayout pattern="[%-5level] %date{ISO8601}{GMT+0} [%t] %c{2}.%method - %msg%n"/>
->>>>>>> 92c238b2
+            <PatternLayout pattern="[%-5level] %date{ISO8601}{UTC}Z [%t] %c{2}.%method - %msg%n"/>
 
             <Policies>
                 <TimeBasedTriggeringPolicy/>
